/*
 * OpenLoopTeleop.cpp
 *
 *      This controller implements the bilateral teleoperation scheme in open loop.
 *	It computes the haptic device force feedback and the controlled robot set position
 *	with respect to the input command of the device. 
 *
 *      Author: Margot Vulliez & Mikael Jorda
 *
 */

#include "OpenLoopTeleop.h"

#include <stdexcept>


namespace Sai2Primitives
{

/////////////////////////////////////////////////////////////////////////////////////////////////////////////////
//// Declaration of internal functions ////
cVector3d convertEigenToChaiVector( Eigen::Vector3d a_vec )
{
    double x = a_vec(0);
    double y = a_vec(1);
    double z = a_vec(2);
    return cVector3d(x,y,z);
}

Eigen::Vector3d convertChaiToEigenVector( cVector3d a_vec )
{
    double x = a_vec.x();
    double y = a_vec.y();
    double z = a_vec.z();
    return Eigen::Vector3d(x,y,z);
}

cMatrix3d convertEigenToChaiRotation( Eigen::Matrix3d a_mat )
{
    return cMatrix3d( a_mat(0,0), a_mat(0,1), a_mat(0,2), a_mat(1,0), a_mat(1,1), a_mat(1,2), a_mat(2,0), a_mat(2,1), a_mat(2,2) );
}

Eigen::Matrix3d convertChaiToEigenMatrix( cMatrix3d a_mat )
{
    Eigen::Matrix3d asdf;
    asdf << a_mat(0,0), a_mat(0,1), a_mat(0,2),
            a_mat(1,0), a_mat(1,1), a_mat(1,2),
            a_mat(2,0), a_mat(2,1), a_mat(2,2);

    return asdf;
}

/////////////////////////////////////////////////////////////////////////////////////////////////////////////////
//// Constructor / Destructor ////

OpenLoopTeleop::OpenLoopTeleop(cHapticDeviceHandler* handler,
								const int device_index,
								const Eigen::Vector3d centerPos_rob, 
		            			const Eigen::Matrix3d centerRot_rob,
		            			const Eigen::Matrix3d transformDev_Rob)
{
	// get haptic device from handler
	handler->getDevice(hapticDevice, device_index);	
	if (NULL == hapticDevice) {
		cout << "No haptic device found. " << endl;
		device_started = false;
	} else {
		if(!hapticDevice->open())
		{
			cout << "could not open the haptic device" << endl;
		}
		if(!hapticDevice->calibrate(true))
		{
			cout << "could not calibrate the haptic device" << endl;
		}
		else
		{
			device_started = true;
		}
	}

	// read info from haptic device
	handler->getDeviceSpecifications(device_info, device_index);

	maxForce_dev = device_info.m_maxLinearForce;
	maxTorque_dev = device_info.m_maxAngularTorque;
	maxLinDamping_dev = device_info.m_maxLinearDamping;
	maxAngDamping_dev = device_info.m_maxAngularDamping;
	maxLinStiffness_dev = device_info.m_maxLinearStiffness;
	maxAngStiffness_dev = device_info.m_maxAngularStiffness;

	//Send zero force feedback to the haptic device
	_force_dev.setZero();
	_torque_dev.setZero();
	_force_chai.set(0.0,0.0,0.0);
	_torque_chai.set(0.0,0.0,0.0);
	hapticDevice->setForceAndTorque(_force_chai,_torque_chai);

	//Initialize snesed force to zero
	_f_task_sensed.setZero(6);

	//Initialize homing task
	device_homed = false;
	// Default home position (can be upload with setDeviceCenter())
	_HomePos_op.setZero();
	_HomeRot_op.setIdentity();

	// Initialize workspace center of the controlled robot (can be upload with setRobotCenter())
	_centerPos_rob = centerPos_rob; 
	_centerRot_rob = centerRot_rob;

	//Initialize the frame trasform from device to robot
	_transformDev_Rob = transformDev_Rob;

	//Initialize the set position and orientation of the controlled robot
	_pos_rob = _centerPos_rob;
	_rot_rob = _centerRot_rob;
	_pos_rob_sensed = _centerPos_rob;
	_rot_rob_sensed = _centerRot_rob;

	// Initialize scaling factors (can be set through setScalingFactors())
	_Ks=1.0;
	_KsR=1.0;

	//Initialize position controller parameters
	_kp_pos = 0.1;
	_kv_pos = 0.5;
	_kp_ori = 0.4;
	_kv_ori = 0.2;

	//Initialize force feedback controller parameters
	_k_pos = 200.0;
	_k_ori = 15.0;
	_d_pos = 10.0;
	_d_ori = 5.0;
	_Red_factor_rot << 1/20.0, 0.0, 0.0,
						  0.0, 1/20.0, 0.0,
						  0.0, 0.0, 1/20.0;

	_Red_factor_trans << 1/2.0, 0.0, 0.0,
						  0.0, 1/2.0, 0.0,
						  0.0, 0.0, 1/2.0;

	//Initialize sensed force filtering
	_force_filter = new ButterworthFilter(3);
	_moment_filter = new ButterworthFilter(3);

	_fc_force = 0.02;
	_fc_moment = 0.02;
	_force_filter->setCutoffFrequency(_fc_force);
	_moment_filter->setCutoffFrequency(_fc_moment);

	// To initialize the timer
	_first_iteration = true;

}

<<<<<<< HEAD
void OpenLoopTeleop::initializeSigmaDevice()
{
	if(device_info.m_modelName == "sigma.7")
	{
		cDeltaDevice* tmp_device = static_cast<cDeltaDevice*>(hapticDevice.get());
		tmp_device->enableForces(true);
	}	
}

void OpenLoopTeleop::GravityCompTask()
=======
OpenLoopTeleop::~OpenLoopTeleop ()
>>>>>>> dc254314
{
	_force_dev.setZero();
	_torque_dev.setZero();
	_force_chai.set(0.0,0.0,0.0);
	_torque_chai.set(0.0,0.0,0.0);
	hapticDevice->setForceAndTorque(_force_chai,_torque_chai);	
	hapticDevice->close();

	_pos_rob = _centerPos_rob;
	_rot_rob = _centerRot_rob;

	delete _force_filter;
	_force_filter = NULL;
	delete _moment_filter;
	_moment_filter = NULL;
}

/////////////////////////////////////////////////////////////////////////////////////////////////////////////////
//// Core methods ////

void OpenLoopTeleop::computeHapticCommands(Eigen::Vector3d& pos_rob,
							Eigen::Matrix3d& rot_rob,
							const bool proxy,
							const bool position_ony)
{
	// get time since last call
	// _t_curr = std::chrono::high_resolution_clock::now();
	// if(_first_iteration)
	// {
	// 	_t_prev = std::chrono::high_resolution_clock::now();
	// 	_first_iteration = false;
	// 	_pos_rob = _centerPos_rob;
	// 	_rot_rob = _centerRot_rob;
	// }
	// _t_diff = _t_curr - _t_prev;

	device_homed = false;
	// read haptic device position
	hapticDevice->getPosition(_pos_dev_chai);
	_pos_dev = convertChaiToEigenVector(_pos_dev_chai);
	if (!position_ony)
	{
		hapticDevice->getRotation(_rot_dev_chai);
		_rot_dev = convertChaiToEigenMatrix(_rot_dev_chai);
	}

	// Compute the force feedback in robot frame
	Vector3d f_task_trans;
	Vector3d f_task_rot;
	Vector3d orientation_dev;
	
	if (proxy)
	{
		// if ((pos_rob_sensed - _pos_rob).norm() <= 0.01)
	// {
	// 	f_task_trans.setZero();
	// 	f_task_rot.setZero();
	// }
	// else
	// {
		// Evaluate the task force through stiffness proxy
		f_task_trans = _k_pos*(_pos_rob_sensed - _pos_rob) - _d_pos * _vel_rob_trans;
		if (!position_ony)
		{
			// Compute the orientation error
			Sai2Model::orientationError(orientation_dev, _rot_rob, _rot_rob_sensed);
			// Evaluate task torque
			f_task_rot = _k_ori*orientation_dev - _d_ori * _vel_rob_rot;
		}
		else 
		{
			f_task_rot.setZero();
		}
	// }
	}
	else
	{
		// Read sensed task force 
		f_task_trans = _f_task_sensed.head(3);
		if (!position_ony)
		{
		f_task_rot = _f_task_sensed.tail(3);
		}
		else
		{
			f_task_rot.setZero();
		}
	}
	
	// Apply reduction factors to force feedback
	f_task_trans = _Red_factor_trans * f_task_trans;
	f_task_rot = _Red_factor_rot * f_task_rot;
	//Transfer task force from robot to haptic device global frame
	_force_dev = _transformDev_Rob * f_task_trans;
	_torque_dev = _transformDev_Rob * f_task_rot;

	// Scaling of the force feedback
	Eigen::Matrix3d scaling_factor_trans;
	Eigen::Matrix3d scaling_factor_rot;

		scaling_factor_trans << 1/_Ks, 0.0, 0.0,
						  0.0, 1/_Ks, 0.0, 
						  0.0, 0.0, 1/_Ks;
		scaling_factor_rot << 1/_KsR, 0.0, 0.0, 
						  0.0, 1/_KsR, 0.0,
						  0.0, 0.0, 1/_KsR;

	_force_dev = scaling_factor_trans * _force_dev;
	_torque_dev = scaling_factor_rot * _torque_dev;

	// Saturate to Force and Torque limits of the haptic device
	if (_force_dev.norm() >= maxForce_dev)
	{
		_force_dev = maxForce_dev*_force_dev/(_force_dev.norm());
	}
	if (_torque_dev.norm() >= maxTorque_dev)
	{
		_torque_dev = maxTorque_dev*_torque_dev/(_torque_dev.norm());
	}

	// Send controllers force and torque to haptic device
	_force_chai = convertEigenToChaiVector(_force_dev);
	_torque_chai = convertEigenToChaiVector(_torque_dev);
    hapticDevice->setForceAndTorque(_force_chai,_torque_chai);


 	// Compute the set position from the haptic device
	_pos_rob = _Ks*(_pos_dev-_HomePos_op);
	// Rotation with respect with home orientation
	if (!position_ony)
	{
		Eigen::Matrix3d rot_rel = _rot_dev * _HomeRot_op.transpose();
		Eigen::AngleAxisd rot_rel_ang = Eigen::AngleAxisd(rot_rel);

		// Compute set orientation from the haptic device
		Eigen::AngleAxisd rot_rob_aa = Eigen::AngleAxisd(_KsR*rot_rel_ang.angle(),rot_rel_ang.axis());
		_rot_rob = rot_rob_aa.toRotationMatrix();
	}


	//Transfer set position and orientation from device to robot global frame
	_pos_rob = _transformDev_Rob.transpose() * _pos_rob;
	if (!position_ony)
	{
		_rot_rob = _transformDev_Rob.transpose() * _rot_rob * _transformDev_Rob * _centerRot_rob; 
	}
	else 
	{
		_rot_rob.setIdentity();
	}

	// Adjust set position to the center of the task workspace
	_pos_rob = _pos_rob + _centerPos_rob;

	// Send set position orientation of the robot
	pos_rob = _pos_rob;
	rot_rob = _rot_rob;

	// update previous time
	// _t_prev = _t_curr;
}

void OpenLoopTeleop::updateSensedForce(const Eigen::VectorXd f_task_sensed,
							const bool filter_on)
{
	if (filter_on)
	{
		Vector3d f_task_trans_sensed = f_task_sensed.head(3);
		Vector3d f_task_rot_sensed = f_task_sensed.tail(3);
		f_task_trans_sensed = _force_filter->update(f_task_trans_sensed);
		f_task_rot_sensed = _moment_filter->update(f_task_rot_sensed);

		_f_task_sensed << f_task_trans_sensed, f_task_rot_sensed;
	}
	else
	{
		_f_task_sensed = f_task_sensed;
	}
}

void OpenLoopTeleop::updateSensedRobotPositionVelocity(const Eigen::Vector3d pos_rob_sensed,
								const Eigen::Vector3d vel_rob_trans,
								const Eigen::Matrix3d rot_rob_sensed,
								const Eigen::Vector3d vel_rob_rot)
{
	_pos_rob_sensed = pos_rob_sensed;
	_rot_rob_sensed = rot_rob_sensed;
	_vel_rob_trans = vel_rob_trans;
	_vel_rob_rot = vel_rob_rot;

}


void OpenLoopTeleop::GravityCompTask()
{
	_force_chai.set(0.0,0.0,0.0);
	_torque_chai.set(0.0,0.0,0.0);
	hapticDevice->setForceAndTorque(_force_chai,_torque_chai);
}

void OpenLoopTeleop::HomingTask()
{	
	// Haptice device position controller gains
	double kp_pos =_kp_pos * maxLinStiffness_dev;
	double kv_pos =_kv_pos * maxLinDamping_dev;
	double kp_ori =_kp_ori * maxAngStiffness_dev;
	double kv_ori =_kv_ori * maxAngDamping_dev;

	// read haptic device position and velocity
	hapticDevice->getPosition(_pos_dev_chai);
	hapticDevice->getRotation(_rot_dev_chai);
	_pos_dev = convertChaiToEigenVector(_pos_dev_chai);
	_rot_dev = convertChaiToEigenMatrix(_rot_dev_chai);
	hapticDevice->getLinearVelocity(_vel_dev_trans_chai);
	hapticDevice->getAngularVelocity(_vel_dev_rot_chai);
	_vel_dev_trans = convertChaiToEigenVector(_vel_dev_trans_chai);
	_vel_dev_rot = convertChaiToEigenVector(_vel_dev_rot_chai);

	// Evaluate position controller force
	_force_dev = -kp_pos*(_pos_dev - _HomePos_op) - kv_pos * _vel_dev_trans;
	// Compute the orientation error
	Vector3d orientation_error;
	Sai2Model::orientationError(orientation_error, _HomeRot_op, _rot_dev);
	// Evaluate orientation controller force
	_torque_dev = -kp_ori*orientation_error - kv_ori * _vel_dev_rot;

	// Saturate to Force and Torque limits of the haptic device
	if (_force_dev.norm() >= maxForce_dev)
	{
		_force_dev = maxForce_dev*_force_dev/(_force_dev.norm());
	}
	if (_torque_dev.norm() >= maxTorque_dev)
	{
		_torque_dev = maxTorque_dev*_torque_dev/(_torque_dev.norm());
	}

	// Send controllers force and torque to haptic device
	_force_chai = convertEigenToChaiVector(_force_dev);
	_torque_chai = convertEigenToChaiVector(_torque_dev);
    hapticDevice->setForceAndTorque(_force_chai,_torque_chai);
    //&& orientation_error.norm() < 0.04
	if( (_pos_dev - _HomePos_op).norm()<0.002)
	{
		device_homed = true;
	}
}

void OpenLoopTeleop::EnableGripperUserSwitch()
{
	// if the device has a gripper, then enable it to behave like a user switch
	hapticDevice->setEnableGripperUserSwitch(true);
	gripper_state = false;
}

bool OpenLoopTeleop::ReadGripperUserSwitch()
{
	// Read new gripper state
    hapticDevice->getUserSwitch (0, gripper_state);
    return gripper_state;
}

void OpenLoopTeleop::reInitializeTask()
{

	//Send zero force feedback to the haptic device
	_force_dev.setZero();
	_torque_dev.setZero();
	_force_chai.set(0.0,0.0,0.0);
	_torque_chai.set(0.0,0.0,0.0);
	hapticDevice->setForceAndTorque(_force_chai,_torque_chai);

	//reInitialize snesed force to zero
	_f_task_sensed.setZero(6);

	//reInitialize homing task
	device_homed = false;
	// Default home position
	_HomePos_op.setZero();
	_HomeRot_op.setIdentity();

	//reInitialize workspace center of the controlled robot to defaut values
	_centerPos_rob.setZero(); 
	_centerRot_rob.setIdentity();

	//Initialize the set position and orientation of the controlled robot
	_pos_rob = _centerPos_rob;
	_rot_rob = _centerRot_rob;
	_pos_rob_sensed = _centerPos_rob;
	_rot_rob_sensed = _centerRot_rob;

	//Initialize the frame trasform from device to robot
	_transformDev_Rob.setIdentity();

	//reInitialize scaling factors to defaut values
	_Ks=1.0;
	_KsR=1.0;

	//Initialize position controller parameters
	_kp_pos = 0.1;
	_kv_pos = 0.5;
	_kp_ori = 0.4;
	_kv_ori = 0.2;

	//Initialize force feedback controller parameters
	_k_pos = 200.0;
	_k_ori = 15.0;
	_d_pos = 10.0;
	_d_ori = 5.0;
	_Red_factor_rot << 1/20.0, 0.0, 0.0,
						  0.0, 1/20.0, 0.0,
						  0.0, 0.0, 1/20.0;

	_Red_factor_trans << 1/2.0, 0.0, 0.0,
						  0.0, 1/2.0, 0.0,
						  0.0, 0.0, 1/2.0;

	//reInitialize filter parameters
	_fc_force = 0.02;
	_fc_moment = 0.02;
	_force_filter->setCutoffFrequency(_fc_force);
	_moment_filter->setCutoffFrequency(_fc_moment);

	_first_iteration = true; // To initialize the timer
}

	// -------- Parameter setting methods --------

void OpenLoopTeleop::setScalingFactors(const double Ks, const double KsR)
{
	_Ks = Ks;
	_KsR = KsR;
}

void OpenLoopTeleop::setPosCtrlGains (const double kp_pos, const double kv_pos, const double kp_ori, const double kv_ori)
{
	_kp_pos = kp_pos;
	_kv_pos = kv_pos;
	_kp_ori = kp_ori;
	_kv_ori = kv_ori;
}

void OpenLoopTeleop::setForceFeedbackCtrlGains (const double k_pos, const double d_pos, const double k_ori, const double d_ori,
		const Matrix3d Red_factor_rot,
		const Matrix3d Red_factor_trans)
{
	_k_pos = k_pos;
	_k_ori = k_ori;
	_d_pos = d_pos;
	_d_ori = d_ori;
	_Red_factor_rot = Red_factor_rot;
	_Red_factor_trans = Red_factor_trans;
}

void OpenLoopTeleop::setFilterCutOffFreq(const double fc_force, const double fc_moment)
{
	_fc_force = fc_force;
	_fc_moment = fc_moment;
	_force_filter->setCutoffFrequency(_fc_force);
	_moment_filter->setCutoffFrequency(_fc_moment);

}

void OpenLoopTeleop::setDeviceCenter(const Eigen::Vector3d HomePos_op, const Eigen::Matrix3d HomeRot_op)
{
	_HomePos_op = HomePos_op;
	_HomeRot_op = HomeRot_op;
}


void OpenLoopTeleop::setRobotCenter(const Eigen::Vector3d centerPos_rob, const Eigen::Matrix3d centerRot_rob)
{
	_centerPos_rob = centerPos_rob; 
	_centerRot_rob = centerRot_rob;

	//Initialize the set position and orientation of the controlled robot
	_pos_rob = _centerPos_rob;
	_rot_rob = _centerRot_rob;

}

void OpenLoopTeleop::setDeviceRobotTransform(const Eigen::Matrix3d transformDev_Rob)
{
	_transformDev_Rob = transformDev_Rob;
}






} /* namespace Sai2Primitives */
<|MERGE_RESOLUTION|>--- conflicted
+++ resolved
@@ -155,7 +155,6 @@
 
 }
 
-<<<<<<< HEAD
 void OpenLoopTeleop::initializeSigmaDevice()
 {
 	if(device_info.m_modelName == "sigma.7")
@@ -165,10 +164,7 @@
 	}	
 }
 
-void OpenLoopTeleop::GravityCompTask()
-=======
 OpenLoopTeleop::~OpenLoopTeleop ()
->>>>>>> dc254314
 {
 	_force_dev.setZero();
 	_torque_dev.setZero();

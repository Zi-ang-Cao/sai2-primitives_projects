--- conflicted
+++ resolved
@@ -524,11 +524,7 @@
 
 	// Integrate the translational velocity error
 	_integrated_trans_velocity_error += (_desired_trans_velocity_robot - _current_trans_velocity_robot) * _t_diff.count();
-<<<<<<< HEAD
-	// Evaluate the task force 
-=======
 	// Evaluate the task force
->>>>>>> daccedd4
 	f_task_trans = - _kp_robot_trans_velocity * (_desired_trans_velocity_robot - _current_trans_velocity_robot)- _kv_robot_trans_velocity * _integrated_trans_velocity_error;
 	// Integrate the rotational velocity error
 	_integrated_rot_velocity_error += (_desired_rot_velocity_robot - _current_rot_velocity_robot) * _t_diff.count();
@@ -608,11 +604,7 @@
 
 	// Integrate the translational velocity error
 	_integrated_trans_velocity_error += (_desired_trans_velocity_robot - _current_trans_velocity_robot) * _t_diff.count();
-<<<<<<< HEAD
-	// Evaluate the task force 
-=======
 	// Evaluate the task force
->>>>>>> daccedd4
 	f_task_trans = - _kp_robot_trans_velocity * (_desired_trans_velocity_robot - _current_trans_velocity_robot)- _kv_robot_trans_velocity * _integrated_trans_velocity_error;
 	f_task_rot.setZero();
 
@@ -1197,11 +1189,7 @@
 	_f_virtual_trans = _force_guidance_position_impedance*(_current_position_robot - _desired_position_robot) - _force_guidance_position_damping * (_current_trans_velocity_device_RobFrame - _current_trans_velocity_robot);
 	//Transfer guidance force from robot to haptic device global frame
 	_f_virtual_trans = _Rotation_Matrix_DeviceToRobot * _f_virtual_trans;
-<<<<<<< HEAD
-	
-=======
-
->>>>>>> daccedd4
+
 	// Apply reduction factors to force feedback
 	f_task_trans = _reduction_factor_force_feedback * f_task_trans;
 
@@ -1537,11 +1525,7 @@
 	_force_guidance_orientation_impedance = force_guidance_orientation_impedance;
 	_force_guidance_position_damping = 0;
 	_force_guidance_orientation_damping = 0;
-<<<<<<< HEAD
-}	
-=======
-}
->>>>>>> daccedd4
+}
 
 void HapticController::setVirtualGuidanceGains (const double force_guidance_position_impedance, const double force_guidance_position_damping,
 									const double force_guidance_orientation_impedance, const double force_guidance_orientation_damping)
